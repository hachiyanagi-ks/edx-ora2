# Django settings for Tim project.

import os
import sys

# A little pythonpath munging to let it see things in apps
BASE_DIR = os.path.dirname(os.path.dirname(__file__))
APPS_DIR = os.path.join(BASE_DIR, "apps")

sys.path.append(APPS_DIR)  # So it can find the gradebook apps dir

DEBUG = True
TEMPLATE_DEBUG = DEBUG

ADMINS = (
    ('admin', 'admin'),
)

MANAGERS = ADMINS

DATABASES = {
    'default': {
        'ENGINE': 'django.db.backends.sqlite3', # Add 'postgresql_psycopg2', 'mysql', 'sqlite3' or 'oracle'.
        'NAME': '../timdb',                      # Or path to database file if using sqlite3.
        'USER': '',                      # Not used with sqlite3.
        'PASSWORD': '',                  # Not used with sqlite3.
        'HOST': '',                      # Set to empty string for localhost. Not used with sqlite3.
        'PORT': '',                      # Set to empty string for default. Not used with sqlite3.
    }
}

# Local time zone for this installation. Choices can be found here:
# http://en.wikipedia.org/wiki/List_of_tz_zones_by_name
# although not all choices may be available on all operating systems.
# On Unix systems, a value of None will cause Django to use the same
# timezone as the operating system.
# If running in a Windows environment this must be set to the same as your
# system time zone.
TIME_ZONE = 'America/Chicago'

# Language code for this installation. All choices can be found here:
# http://www.i18nguy.com/unicode/language-identifiers.html
LANGUAGE_CODE = 'en-us'

SITE_ID = 1

# If you set this to False, Django will make some optimizations so as not
# to load the internationalization machinery.
USE_I18N = True

# If you set this to False, Django will not format dates, numbers and
# calendars according to the current locale.
USE_L10N = True

# If you set this to False, Django will not use timezone-aware datetimes.
USE_TZ = True

# Absolute filesystem path to the directory that will hold user-uploaded files.
# Example: "/home/media/media.lawrence.com/media/"
MEDIA_ROOT = ''

# URL that handles the media served from MEDIA_ROOT. Make sure to use a
# trailing slash.
# Examples: "http://media.lawrence.com/media/", "http://example.com/media/"
MEDIA_URL = ''

# Absolute path to the directory static files should be collected to.
# Don't put anything in this directory yourself; store your static files
# in apps' "static/" subdirectories and in STATICFILES_DIRS.
# Example: "/home/media/media.lawrence.com/static/"
STATIC_ROOT = ''

# URL prefix for static files.
# Example: "http://media.lawrence.com/static/"
STATIC_URL = '/static/'

# Additional locations of static files
STATICFILES_DIRS = (
    # Put strings here, like "/home/html/static" or "C:/www/django/static".
    # Always use forward slashes, even on Windows.
    # Don't forget to use absolute paths, not relative paths.
)

# List of finder classes that know how to find static files in
# various locations.
STATICFILES_FINDERS = (
    'django.contrib.staticfiles.finders.FileSystemFinder',
    'django.contrib.staticfiles.finders.AppDirectoriesFinder',
#    'django.contrib.staticfiles.finders.DefaultStorageFinder',
)

# Make this unique, and don't share it with anybody.
SECRET_KEY = ')68&amp;-c!+og)cy$o9pju_$c707+fett&amp;ph%t%gqgu-@5)!cl$cr'

# List of callables that know how to import templates from various sources.
TEMPLATE_LOADERS = (
    'django.template.loaders.filesystem.Loader',
    'django.template.loaders.app_directories.Loader',
    'django.template.loaders.eggs.Loader',
)

MIDDLEWARE_CLASSES = (
    'django.middleware.common.CommonMiddleware',
    'django.contrib.sessions.middleware.SessionMiddleware',
    'django.middleware.csrf.CsrfViewMiddleware',
    'django.contrib.auth.middleware.AuthenticationMiddleware',
    'django.contrib.messages.middleware.MessageMiddleware',
    # Uncomment the next line for simple clickjacking protection:
    # 'django.middleware.clickjacking.XFrameOptionsMiddleware',
)

ROOT_URLCONF = 'urls'

# Python dotted path to the WSGI application used by Django's runserver.
<<<<<<< HEAD
# WSGI_APPLICATION = 'peer_grading.wsgi.application'
=======
# WSGI_APPLICATION = 'submissions.wsgi.application'
>>>>>>> 29b6e2b2

TEMPLATE_DIRS = (
    "apps/submissions/templates",
)

INSTALLED_APPS = (
    'django.contrib.auth',
    'django.contrib.contenttypes',
    'django.contrib.sessions',
    'django.contrib.sites',
    'django.contrib.messages',
    'django.contrib.staticfiles',
    'django.contrib.admin',
    'django.contrib.admindocs',

    # Third party
    'django_extensions',

    # XBlock
    'workbench',
    'demo_xblocks',

    # edx-tim apps
    'submissions',
    'openassessment.peer',
)

# A sample logging configuration. The only tangible logging
# performed by this configuration is to send an email to
# the site admins on every HTTP 500 error when DEBUG=False.
# See http://docs.djangoproject.com/en/dev/topics/logging for
# more details on how to customize your logging configuration.
LOGGING = {
    'version': 1,
    'disable_existing_loggers': False,
    'filters': {
        'require_debug_false': {
            '()': 'django.utils.log.RequireDebugFalse'
        }
    },
    'handlers': {
        'mail_admins': {
            'level': 'ERROR',
            'filters': ['require_debug_false'],
            'class': 'django.utils.log.AdminEmailHandler'
        }
    },
    'loggers': {
        'django.request': {
            'handlers': ['mail_admins'],
            'level': 'ERROR',
            'propagate': True,
        },
    }
}

# TODO: add config for XBLOCK_WORKBENCH { SCENARIO_CLASSES }<|MERGE_RESOLUTION|>--- conflicted
+++ resolved
@@ -112,11 +112,7 @@
 ROOT_URLCONF = 'urls'
 
 # Python dotted path to the WSGI application used by Django's runserver.
-<<<<<<< HEAD
-# WSGI_APPLICATION = 'peer_grading.wsgi.application'
-=======
-# WSGI_APPLICATION = 'submissions.wsgi.application'
->>>>>>> 29b6e2b2
+# WSGI_APPLICATION = 'wsgi.application'
 
 TEMPLATE_DIRS = (
     "apps/submissions/templates",
