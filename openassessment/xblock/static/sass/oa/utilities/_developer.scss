--- conflicted
+++ resolved
@@ -696,11 +696,10 @@
   height: 100%;
 }
 
-<<<<<<< HEAD
-#student_training_settings_editor{
-
-  .openassessment_training_example{
-    .openassessment_training_example_header{
+#student_training_settings_editor {
+
+  .openassessment_training_example {
+    .openassessment_training_example_header {
       margin: 10px;
       padding: 5px;
       border-bottom: 1px solid $edx-gray-d3;
@@ -708,7 +707,7 @@
       .action.expand-collapse {
         float: left;
         .ui-toggle-expansion {
-          .icon-caret-down:before{
+          .icon-caret-down:before {
             color: $edx-gray-d3;
           }
         }
@@ -721,14 +720,14 @@
       }
 
       .openassessment_training_example_remove {
-        h2:after{
+        h2:after {
           font-family: FontAwesome;
           content: "\f00d";
           display: inline-block;
           color: inherit;
           margin: 0 5px;
         }
-        h2{
+        h2 {
           text-transform: uppercase;
           font-size: 80%;
           float: right;
@@ -742,10 +741,16 @@
 
     .openassessment_training_example_body {
       padding: 0 15px;
-      overflow-y: auto;
+      position: relative;
+      overflow: hidden;
       .openassessment_training_example_essay_wrapper {
-        width: 60%;
+        width: 58%;
+        display: inline-block;
+        position: absolute;
+        left: 10px;
+        height: 100%;
         textarea {
+          height: Calc(100% - 35px);
           resize: none;
           box-sizing: border-box;
           border: 1px solid #b2b2b2;
@@ -770,9 +775,13 @@
           .comp-setting-entry {
             margin: 0;
             padding: 7.5px 5px;
-            select {
-              width: 60%;
-              float: right;
+            label{
+              width: 100%;
+              margin-left: 0;
+              select {
+                width: 60%;
+                float: right;
+              }
             }
           }
         }
@@ -780,8 +789,8 @@
     }
   }
 
-  .openassessment_add_training_example{
-    :before{
+  .openassessment_add_training_example {
+    :before {
       font-family: "FontAwesome";
       display: inline-block;
       margin-left: 5px;
@@ -793,25 +802,27 @@
     color: #009fe6;
     margin-left: 10px;
   }
-  .openassessment_training_example.collapsed{
-    .openassessment_training_example_body{
+
+  .openassessment_training_example.collapsed {
+    .openassessment_training_example_body {
       display: none;
     }
-    .openassessment_training_example_header{
+    .openassessment_training_example_header {
       .action.expand-collapse {
         float: left;
         .ui-toggle-expansion {
           @include transform(rotate(-90deg));
           @include transform-origin(50% 50%);
-          .icon-caret-down:before{
+          .icon-caret-down:before {
             color: #009fe6;
           }
         }
       }
     }
   }
-
-=======
+}
+
+
 //---------------------------
 // Developer Styles for Image Submission
 //---------------------------
@@ -843,5 +854,4 @@
     .action--continue--grading {
       @extend .action--submit;
     }
->>>>>>> dfb87ab4
-}
+}
